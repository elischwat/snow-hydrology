--- conflicted
+++ resolved
@@ -23,21 +23,14 @@
 
 * [Lab 3-1: Plotting Snow Depth from scanning lidar](lab3/lab3-1.ipynb)
 * [Lab 3-2: Calculating Snow Density and investigating compaction](lab3/lab3-2.ipynb)
-<<<<<<< HEAD
 
-* [DATA:  Lidar 1 Snow Pillow Depths](data/lidar_l1_pillow_depths.nc)
-=======
 * [Lidar 1 Snow Pillow Depths](data/lidar_l1_pillow_depths.nc)
->>>>>>> 74ae336a
 * [Lidar 2 Snow Pillow Depths](data/lidar_l2_pillow_depths.nc)
 * [Lidar 3 Snow Pillow Depths](data/lidar_l3_pillow_depths.nc)
 * [Lidar 4 Snow Pillow Depths](data/lidar_l4_pillow_depths.nc)
 * [Lidar 5 Snow Pillow Depths](data/lidar_l5_pillow_depths.nc)
 * [Lidar 6 Snow Pillow Depths](data/lidar_l6_pillow_depths.nc)
-<<<<<<< HEAD
-=======
 
->>>>>>> 74ae336a
 
 
 
